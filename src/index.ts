--- conflicted
+++ resolved
@@ -4,30 +4,8 @@
 import { RiotApi } from './api/RiotApi';
 import { DataFetchingService } from './services/DataFetchingService';
 import { SmurfDetectionService } from './services/SmurfDetectionService';
-<<<<<<< HEAD
-import { ChampionService } from './services/ChampionService';
-import { ChallengerService } from './services/ChallengerService';
-import { AdvancedDataService } from './services/AdvancedDataService';
-import { RankBenchmarkService } from './services/RankBenchmarkService';
-import { PlaystyleAnalysisService } from './services/PlaystyleAnalysisService';
-import { HybridAnalysisService } from './services/HybridAnalysisService';
-import { DataFetchingService } from './services/DataFetchingService';
-import { OpggDataAdapter } from './services/OpggDataAdapter';
-// import { EnhancedAnalysisService } from './services/EnhancedAnalysisService'; // Temporarily disabled due to TypeScript errors
-
-// Load environment variables
-dotenv.config();
-
-// Check for API key
-const apiKey = process.env.RIOT_API_KEY;
-if (!apiKey) {
-  logger.error('RIOT_API_KEY environment variable is not set. Please add it to your .env file.');
-  process.exit(1);
-}
-=======
 import { logger } from './utils/loggerService';
 import { createError } from './utils/errorHandler';
->>>>>>> fc4f6991
 
 const app = express();
 const PORT = process.env.PORT || 3000;
@@ -36,46 +14,6 @@
 const riotApi = new RiotApi(process.env.RIOT_API_KEY || 'demo-key');
 const dataFetchingService = new DataFetchingService();
 const smurfDetectionService = new SmurfDetectionService(riotApi);
-<<<<<<< HEAD
-const limitedAccessService = new LimitedAccessService(apiKey, 'na1');
-const championService = new ChampionService(apiKey, 'na1');
-const challengerService = new ChallengerService(apiKey, 'na1');
-const apiKeyValidator = new ApiKeyValidator(apiKey);
-
-// Initialize the new advanced analysis services
-const rankBenchmarkService = new RankBenchmarkService();
-const playstyleAnalysisService = new PlaystyleAnalysisService();
-const hybridAnalysisService = new HybridAnalysisService(apiKey);
-
-// Initialize OP.GG integration services
-const dataFetchingService = new DataFetchingService(riotApi);
-const opggAdapter = new OpggDataAdapter();
-
-// Log OP.GG integration status
-const opggStatus = dataFetchingService.getIntegrationStatus();
-logger.info(`OP.GG Integration Status: ${opggStatus.serviceName}`);
-logger.info(`OP.GG Features: ${opggStatus.features.join(', ')}`);
-if (opggStatus.limitations.length > 0) {
-  logger.warn(`OP.GG Limitations: ${opggStatus.limitations.join(', ')}`);
-}
-
-// Setup API routes
-app.get('/api/health', async (req, res, next) => {
-  try {
-    const healthResult = await healthChecker.performHealthCheck();
-    const statusCode = healthResult.status === 'healthy' ? 200 : 503;
-    res.status(statusCode).json(healthResult);
-  } catch (error) {
-    next(error);
-  }
-});
-
-// Basic health endpoint for load balancers
-app.get('/health', (req, res) => {
-  res.json({ status: 'ok', timestamp: new Date().toISOString() });
-});
-=======
->>>>>>> fc4f6991
 
 // Middleware
 app.use(cors());
@@ -372,214 +310,6 @@
   }
 });
 
-<<<<<<< HEAD
-// OP.GG Enhanced Player Analysis - Real Data Integration
-app.get('/api/analyze/opgg-enhanced/:summonerName', async (req, res) => {
-  const { summonerName } = req.params;
-  const { region = 'na1' } = req.query;
-  const startTime = Date.now();
-
-  try {
-    logger.info(`🌟 OP.GG Enhanced analysis requested for: ${summonerName} in ${region}`);
-    
-    // Use enhanced data fetching with OP.GG integration
-    const enhancedAnalysis = await dataFetchingService.fetchEnhancedPlayerAnalysis(summonerName, region as string);
-    
-    const responseTime = Date.now() - startTime;
-    performanceMonitor.recordRequest(responseTime, false);
-    
-    res.json({
-      success: true,
-      data: enhancedAnalysis,
-      metadata: {
-        responseTime: `${responseTime}ms`,
-        timestamp: new Date().toISOString(),
-        analysisType: 'opgg-enhanced',
-        dataSource: enhancedAnalysis.analysisMetadata.apiLimitations.includes('OP.GG data unavailable') ? 'Riot API Fallback' : 'OP.GG MCP',
-        features: [
-          'Real summoner data via OP.GG',
-          'Enhanced match history analysis',
-          'Champion mastery verification',
-          'Professional-grade UI integration',
-          'Meta comparison capabilities'
-        ]
-      }
-    });
-
-  } catch (error: any) {
-    const responseTime = Date.now() - startTime;
-    performanceMonitor.recordRequest(responseTime, true);
-    
-    logger.error(`Error in OP.GG enhanced analysis for ${summonerName}:`, error);
-    
-    const statusCode = error.statusCode || 500;
-    let userMessage = error.message || 'Failed to perform OP.GG enhanced analysis';
-    let errorCode = 'OPGG_ENHANCED_ANALYSIS_FAILED';
-    
-    switch (statusCode) {
-      case 404:
-        errorCode = 'SUMMONER_NOT_FOUND';
-        userMessage = `Summoner "${summonerName}" not found in ${region}. Please check the spelling and region.`;
-        break;
-      case 429:
-        errorCode = 'RATE_LIMIT_EXCEEDED';
-        userMessage = 'OP.GG API rate limit exceeded. Please wait a moment and try again.';
-        break;
-      case 503:
-        errorCode = 'OPGG_SERVICE_UNAVAILABLE';
-        userMessage = 'OP.GG service is currently unavailable. Falling back to Riot API data.';
-        break;
-    }
-    
-    res.status(statusCode).json({
-      success: false,
-      error: errorCode,
-      message: userMessage,
-      details: error.message,
-      fallbackAvailable: true,
-      suggestions: [
-        'Try again in a few moments',
-        'Check if summoner name is spelled correctly',
-        'Verify the correct region is selected'
-      ]
-    });
-  }
-});
-
-// OP.GG Data Refresh Endpoint
-app.post('/api/refresh/:summonerName', async (req, res) => {
-  const { summonerName } = req.params;
-  const { region = 'na1' } = req.body;
-  const startTime = Date.now();
-
-  try {
-    logger.info(`🔄 Data refresh requested for: ${summonerName} in ${region}`);
-    
-    await dataFetchingService.refreshSummonerData(summonerName, region);
-    
-    const responseTime = Date.now() - startTime;
-    performanceMonitor.recordRequest(responseTime, false);
-    
-    res.json({
-      success: true,
-      message: `Successfully refreshed data for ${summonerName}`,
-      metadata: {
-        responseTime: `${responseTime}ms`,
-        timestamp: new Date().toISOString(),
-        refreshedSummoner: summonerName,
-        region: region
-      }
-    });
-
-  } catch (error: any) {
-    const responseTime = Date.now() - startTime;
-    performanceMonitor.recordRequest(responseTime, true);
-    
-    logger.error(`Error refreshing data for ${summonerName}:`, error);
-    
-    const statusCode = error.statusCode || 500;
-    res.status(statusCode).json({
-      success: false,
-      error: 'DATA_REFRESH_FAILED',
-      message: error.message || 'Failed to refresh summoner data',
-      fallbackNote: statusCode === 400 ? 'OP.GG integration may not be enabled' : undefined
-    });
-  }
-});
-
-// OP.GG Integration Status Endpoint
-app.get('/api/integration/status', (req, res) => {
-  try {
-    const integrationStatus = dataFetchingService.getIntegrationStatus();
-    const cacheStats = dataFetchingService.getCacheStats();
-    
-    res.json({
-      success: true,
-      integration: integrationStatus,
-      cache: cacheStats,
-      metadata: {
-        timestamp: new Date().toISOString(),
-        endpoint: '/api/integration/status'
-      }
-    });
-  } catch (error: any) {
-    logger.error('Error getting integration status:', error);
-    res.status(500).json({
-      success: false,
-      error: 'INTEGRATION_STATUS_ERROR',
-      message: 'Failed to get integration status'
-    });
-  }
-});
-
-// Cache Management Endpoint
-app.delete('/api/cache/clear', (req, res) => {
-  try {
-    dataFetchingService.clearCache();
-    
-    res.json({
-      success: true,
-      message: 'All caches cleared successfully',
-      metadata: {
-        timestamp: new Date().toISOString(),
-        clearedCaches: ['basic', 'enhanced', 'opgg']
-      }
-    });
-  } catch (error: any) {
-    logger.error('Error clearing cache:', error);
-    res.status(500).json({
-      success: false,
-      error: 'CACHE_CLEAR_ERROR',
-      message: 'Failed to clear cache'
-    });
-  }
-});
-
-// Analysis capabilities endpoint
-app.get('/api/analysis/capabilities', (req, res) => {
-  try {
-    const integrationStatus = dataFetchingService.getIntegrationStatus();
-    
-    const capabilities = {
-      basicAnalysis: {
-        available: true,
-        endpoint: '/api/analyze/basic/:summonerName',
-        description: 'Basic smurf detection using Riot API',
-        dataSource: 'Riot API'
-      },
-      enhancedAnalysis: {
-        available: integrationStatus.opggEnabled,
-        endpoint: '/api/analyze/opgg-enhanced/:summonerName',
-        description: 'Enhanced analysis with real OP.GG data',
-        dataSource: integrationStatus.opggEnabled ? 'OP.GG MCP + Riot API Fallback' : 'Riot API Only'
-      },
-      advancedFeatures: {
-        dataRefresh: integrationStatus.opggEnabled,
-        realTimeData: integrationStatus.opggEnabled,
-        championAnalysis: integrationStatus.opggEnabled,
-        metaComparison: integrationStatus.opggEnabled
-      },
-      regions: ['na1', 'euw1', 'kr', 'br1', 'eun1', 'jp1', 'lan', 'las', 'oc1', 'tr1', 'ru'],
-      limitations: integrationStatus.limitations
-    };
-    
-    res.json({
-      success: true,
-      capabilities,
-      metadata: {
-        timestamp: new Date().toISOString(),
-        integrationEnabled: integrationStatus.opggEnabled
-      }
-    });
-  } catch (error: any) {
-    logger.error('Error getting analysis capabilities:', error);
-    res.status(500).json({
-      success: false,
-      error: 'CAPABILITIES_ERROR',
-      message: 'Failed to get analysis capabilities'
-    });
-  }
-=======
 // Mock demo endpoint
 app.get('/api/mock/challenger-demo', (req, res) => {
   logger.info('Challenger demo data requested');
@@ -611,7 +341,6 @@
       ]
     }
   });
->>>>>>> fc4f6991
 });
 
 // Analysis capabilities endpoint
