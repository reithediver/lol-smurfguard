--- conflicted
+++ resolved
@@ -2,8 +2,6 @@
 import { OpggMcpClient } from './OpggMcpClient';
 import { EnhancedPlayerAnalysis } from '../models/EnhancedPlayerData';
 import { PlayerAnalysis } from '../models/PlayerAnalysis';
-import { EnhancedPlayerAnalysis } from '../models/EnhancedPlayerData';
-import { OpggDataAdapter } from './OpggDataAdapter';
 import { logger } from '../utils/loggerService';
 import { createError } from '../utils/errorHandler';
 
@@ -12,50 +10,16 @@
   timestamp: number;
 }
 
-<<<<<<< HEAD
-interface EnhancedCacheEntry {
-  data: EnhancedPlayerAnalysis;
-  timestamp: number;
-=======
 interface DataSourceConfig {
   useOpggMcp: boolean;
   useRiotApi: boolean;
   fallbackToMock: boolean;
->>>>>>> fc4f6991
 }
 
 export class DataFetchingService {
   private cache: Map<string, CacheEntry> = new Map();
-  private enhancedCache: Map<string, EnhancedCacheEntry> = new Map();
   private readonly CACHE_DURATION = 5 * 60 * 1000; // 5 minutes in milliseconds
   private readonly MAX_CACHE_SIZE = 100; // Maximum number of cached entries
-<<<<<<< HEAD
-  private readonly USE_OPGG = process.env.USE_OPGG_DATA === 'true'; // Toggle for OP.GG integration
-
-  // Enhanced OP.GG integration
-  private opggAdapter: OpggDataAdapter;
-
-  constructor(private riotApi: RiotApi) {
-    this.opggAdapter = new OpggDataAdapter();
-    logger.info(`DataFetchingService initialized with OP.GG integration: ${this.USE_OPGG}`);
-  }
-
-  /**
-   * Enhanced method to fetch comprehensive player analysis using OP.GG data
-   * Falls back to Riot API if OP.GG is unavailable
-   */
-  async fetchEnhancedPlayerAnalysis(summonerName: string, region: string = 'na1'): Promise<EnhancedPlayerAnalysis> {
-    try {
-      // Check enhanced cache first
-      const cacheKey = `enhanced_${summonerName}_${region}`;
-      const cachedData = this.getFromEnhancedCache(cacheKey);
-      if (cachedData) {
-        logger.info(`Enhanced cache hit for player: ${summonerName}`);
-        return cachedData;
-      }
-
-      let enhancedAnalysis: EnhancedPlayerAnalysis;
-=======
   private riotApi: RiotApi;
   private opggMcpClient: OpggMcpClient;
   private config: DataSourceConfig;
@@ -73,35 +37,7 @@
 
     logger.info('DataFetchingService initialized with config:', this.config);
   }
->>>>>>> fc4f6991
-
-      if (this.USE_OPGG) {
-        try {
-          logger.info(`Fetching enhanced data via OP.GG for player: ${summonerName}`);
-          enhancedAnalysis = await this.opggAdapter.getEnhancedPlayerAnalysis(summonerName, region);
-          logger.info(`Successfully fetched OP.GG data for ${summonerName}`);
-        } catch (opggError) {
-          logger.warn(`OP.GG fetch failed for ${summonerName}, falling back to Riot API:`, opggError);
-          enhancedAnalysis = await this.fallbackToRiotApi(summonerName, region);
-        }
-      } else {
-        logger.info(`Using Riot API fallback for player: ${summonerName}`);
-        enhancedAnalysis = await this.fallbackToRiotApi(summonerName, region);
-      }
-
-      // Store in enhanced cache
-      this.addToEnhancedCache(cacheKey, enhancedAnalysis);
-
-      return enhancedAnalysis;
-    } catch (error) {
-      logger.error('Error fetching enhanced player analysis:', error);
-      throw createError(500, `Failed to fetch enhanced analysis for ${summonerName}`);
-    }
-  }
-
-  /**
-   * Original method maintained for backward compatibility
-   */
+
   async fetchPlayerAnalysis(summonerName: string): Promise<PlayerAnalysis> {
     try {
       // Check cache first
@@ -157,189 +93,6 @@
     }
   }
 
-  /**
-   * Fallback method to create EnhancedPlayerAnalysis from Riot API data
-   * Used when OP.GG is unavailable or disabled
-   */
-  private async fallbackToRiotApi(summonerName: string, region: string): Promise<EnhancedPlayerAnalysis> {
-    try {
-      // Get basic player analysis first
-      const basicAnalysis = await this.fetchPlayerAnalysis(summonerName);
-      
-      // Create a minimal enhanced analysis structure using available Riot API data
-      const enhancedAnalysis: EnhancedPlayerAnalysis = {
-        summoner: {
-          name: basicAnalysis.name,
-          level: basicAnalysis.level,
-          profileIconId: 0, // Not available in basic analysis
-          region: region
-        },
-        currentRank: {
-          currentRank: {
-            tier: 'UNRANKED',
-            division: '',
-            lp: 0
-          },
-          rankHistory: [],
-          climbAnalysis: {
-            winStreak: 0,
-            currentWinRate: 0,
-            climbSpeed: 0,
-            skipDivisions: false,
-            newAccountRapidClimb: false,
-            mmrDiscrepancy: false
-          }
-        },
-        historicalTimeline: {
-          seasonData: [],
-          activityAnalysis: {
-            totalDaysActive: 0,
-            averageGamesPerDay: 0,
-            playTimeDistribution: {
-              hourOfDay: {},
-              dayOfWeek: {},
-              monthOfYear: {}
-            },
-            inactivityGaps: []
-          }
-        },
-        recentGames: [],
-        championMastery: [],
-        behavioralPatterns: {
-          communicationPatterns: {
-            chatFrequency: 0,
-            gameKnowledgeTerminology: false,
-            strategicCallouts: false,
-            flamePatterns: false,
-            coachingBehavior: false
-          },
-          gameplayPatterns: {
-            riskTaking: 0,
-            adaptability: 0,
-            teamFightPositioning: 0,
-            objectivePrioritization: 0,
-            mapAwareness: 0
-          },
-          duoAnalysis: {
-            duoPartners: [],
-            soloVsDuoPerformance: {
-              soloWinRate: 0,
-              duoWinRate: 0,
-              performanceDifference: 0
-            }
-          }
-        },
-        smurfDetection: {
-          overallProbability: basicAnalysis.smurfProbability,
-          confidenceLevel: 50, // Medium confidence for Riot API data
-          categoryBreakdown: {
-            performanceMetrics: {
-              score: 0,
-              weight: 0.35,
-              indicators: {
-                unusuallyHighKDA: false,
-                perfectCSEfficiency: false,
-                expertDamageDealing: false,
-                advancedVisionControl: false,
-                objectiveControl: false
-              }
-            },
-            historicalAnalysis: {
-              score: 0,
-              weight: 0.25,
-              indicators: {
-                newAccountHighPerformance: false,
-                rapidRankProgression: false,
-                mmrDiscrepancy: false,
-                skipDivisions: false
-              }
-            },
-            championMastery: {
-              score: 0,
-              weight: 0.20,
-              indicators: {
-                immediateChampionExpertise: false,
-                perfectBuildPaths: false,
-                advancedMechanics: false,
-                unusualChampionPool: false
-              }
-            },
-            gapAnalysis: {
-              score: basicAnalysis.analysisFactors.playtimeGaps.totalGapScore,
-              weight: 0.15,
-              indicators: {
-                suspiciousGaps: basicAnalysis.analysisFactors.playtimeGaps.suspiciousGaps.length > 0,
-                performanceJumpsAfterGaps: false,
-                roleShiftsAfterGaps: false,
-                championPoolChanges: false
-              }
-            },
-            behavioralPatterns: {
-              score: 0,
-              weight: 0.05,
-              indicators: {
-                advancedGameKnowledge: false,
-                strategicCommunication: false,
-                unusualDuoPartners: false,
-                coachingBehavior: false
-              }
-            }
-          },
-          evidenceLevel: 'weak' as const,
-          keyFindings: ['Limited to Riot API data - using fallback analysis'],
-          redFlags: [],
-          comparisonToLegitPlayers: {
-            percentileRanking: {},
-            statisticalOutliers: []
-          }
-        },
-        analysisMetadata: {
-          dataQuality: {
-            gamesAnalyzed: 0,
-            timeSpanDays: 0,
-            missingDataPoints: ['OP.GG data unavailable', 'Using Riot API fallback'],
-            reliabilityScore: 60 // Lower reliability for fallback data
-          },
-          analysisTimestamp: new Date(),
-          apiLimitations: ['Development API Key limitations', 'OP.GG data unavailable'],
-          recommendedActions: ['Enable OP.GG integration for enhanced analysis', 'Obtain Personal API Key for complete data']
-        }
-      };
-
-      logger.info(`Created fallback enhanced analysis for ${summonerName}`);
-      return enhancedAnalysis;
-    } catch (error) {
-      logger.error(`Error creating fallback analysis for ${summonerName}:`, error);
-      throw createError(500, 'Failed to create fallback analysis');
-    }
-  }
-
-  /**
-   * Refresh summoner data (OP.GG specific feature)
-   */
-  async refreshSummonerData(summonerName: string, region: string = 'na1'): Promise<void> {
-    if (this.USE_OPGG) {
-      try {
-        await this.opggAdapter.refreshSummonerData(summonerName, region);
-        
-        // Clear local caches for this summoner
-        const keysToDelete = Array.from(this.enhancedCache.keys()).filter(key => 
-          key.includes(summonerName) && key.includes(region)
-        );
-        keysToDelete.forEach(key => this.enhancedCache.delete(key));
-        
-        logger.info(`Refreshed data and cleared cache for ${summonerName}`);
-      } catch (error) {
-        logger.error(`Error refreshing summoner data: ${error}`);
-        throw createError(500, 'Failed to refresh summoner data');
-      }
-    } else {
-      logger.warn('OP.GG refresh requested but OP.GG integration is disabled');
-      throw createError(400, 'OP.GG integration is not enabled');
-    }
-  }
-
-  // Original cache methods
   private getFromCache(summonerName: string): PlayerAnalysis | null {
     const entry = this.cache.get(summonerName);
     if (!entry) return null;
@@ -367,67 +120,15 @@
     });
   }
 
-  // Enhanced cache methods
-  private getFromEnhancedCache(key: string): EnhancedPlayerAnalysis | null {
-    const entry = this.enhancedCache.get(key);
-    if (!entry) return null;
-
-    const now = Date.now();
-    if (now - entry.timestamp > this.CACHE_DURATION) {
-      this.enhancedCache.delete(key);
-      return null;
-    }
-
-    return entry.data;
-  }
-
-  private addToEnhancedCache(key: string, data: EnhancedPlayerAnalysis): void {
-    if (this.enhancedCache.size >= this.MAX_CACHE_SIZE) {
-      const oldestKey = Array.from(this.enhancedCache.entries())
-        .sort(([, a], [, b]) => a.timestamp - b.timestamp)[0][0];
-      this.enhancedCache.delete(oldestKey);
-    }
-
-    this.enhancedCache.set(key, {
-      data,
-      timestamp: Date.now()
-    });
-  }
-
   clearCache(): void {
     this.cache.clear();
-    this.enhancedCache.clear();
-    if (this.USE_OPGG) {
-      this.opggAdapter.clearCache();
-    }
-    logger.info('All caches cleared');
   }
 
   getCacheSize(): number {
     return this.cache.size;
   }
 
-  getCacheStats(): { 
-    basic: { size: number; oldestEntry: number; newestEntry: number };
-    enhanced: { size: number; oldestEntry: number; newestEntry: number };
-    opgg?: { size: number; keys: string[] };
-  } {
-    const basicStats = this.getBasicCacheStats();
-    const enhancedStats = this.getEnhancedCacheStats();
-    
-    const stats: any = {
-      basic: basicStats,
-      enhanced: enhancedStats
-    };
-
-    if (this.USE_OPGG) {
-      stats.opgg = this.opggAdapter.getCacheStats();
-    }
-
-    return stats;
-  }
-
-  private getBasicCacheStats(): { size: number; oldestEntry: number; newestEntry: number } {
+  getCacheStats(): { size: number; oldestEntry: number; newestEntry: number } {
     if (this.cache.size === 0) {
       return { size: 0, oldestEntry: 0, newestEntry: 0 };
     }
@@ -440,39 +141,6 @@
     };
   }
 
-<<<<<<< HEAD
-  private getEnhancedCacheStats(): { size: number; oldestEntry: number; newestEntry: number } {
-    if (this.enhancedCache.size === 0) {
-      return { size: 0, oldestEntry: 0, newestEntry: 0 };
-    }
-
-    const timestamps = Array.from(this.enhancedCache.values()).map(entry => entry.timestamp);
-    return {
-      size: this.enhancedCache.size,
-      oldestEntry: Math.min(...timestamps),
-      newestEntry: Math.max(...timestamps)
-    };
-  }
-
-  // Status and configuration methods
-  getIntegrationStatus(): {
-    opggEnabled: boolean;
-    serviceName: string;
-    features: string[];
-    limitations: string[];
-  } {
-    return {
-      opggEnabled: this.USE_OPGG,
-      serviceName: this.USE_OPGG ? 'OP.GG MCP + Riot API Fallback' : 'Riot API Only',
-      features: this.USE_OPGG 
-        ? ['Enhanced Player Analysis', 'Real Summoner Data', 'Champion Analysis', 'Position Data', 'Data Refresh']
-        : ['Basic Player Analysis', 'Limited Match Data'],
-      limitations: this.USE_OPGG 
-        ? ['Rate limiting via OP.GG', 'Cache dependent']
-        : ['Development API Key restrictions', 'Mock data for demos']
-    };
-  }
-=======
   /**
    * Get enhanced player analysis using the best available data source
    */
@@ -769,5 +437,4 @@
       logger.error('Error during cleanup:', error);
     }
   }
->>>>>>> fc4f6991
 } 