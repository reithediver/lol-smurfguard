import React, { useState } from 'react';
<<<<<<< HEAD
import './App.css';
import styled from 'styled-components';
import { apiService } from './services/api';
import { SmurfAnalysis, Region, AnalysisRequest } from './types';
import ChallengerDemo from './components/ChallengerDemo';
import { AdvancedSmurfAnalysis } from './components/AdvancedSmurfAnalysis';
import DebugTest from './components/DebugTest';
import { EnhancedPlayerDashboard } from './components/EnhancedPlayerDashboard';
=======
import { DetailedAnalysis } from './components/DetailedAnalysis';
import { apiService } from './services/api';
import styled from 'styled-components';
import './App.css';
>>>>>>> fc4f6991

const AppContainer = styled.div`
  max-width: 1200px;
  margin: 0 auto;
  padding: 20px;
  background: #0f172a;
  min-height: 100vh;
  color: #f1f5f9;
`;

const Header = styled.header`
  text-align: center;
  margin-bottom: 40px;
`;

const Title = styled.h1`
  font-size: 2.5rem;
  font-weight: 700;
  margin-bottom: 10px;
  background: linear-gradient(135deg, #60a5fa, #34d399);
  -webkit-background-clip: text;
  -webkit-text-fill-color: transparent;
`;

const Subtitle = styled.p`
  font-size: 1.2rem;
  color: #94a3b8;
  margin-bottom: 30px;
`;

const SearchSection = styled.div`
  display: flex;
  justify-content: center;
  margin-bottom: 30px;
`;

const SearchContainer = styled.div`
  display: flex;
  gap: 10px;
  width: 100%;
  max-width: 600px;
`;

const PlayerInput = styled.input`
  flex: 1;
  padding: 12px;
  border: 2px solid #333;
  border-radius: 6px;
  font-size: 16px;
  background: #2a2a2a;
  color: #fff;

  &:focus {
    outline: none;
    border-color: #4CAF50;
  }

  &::placeholder {
    color: #64748b;
  }
`;

const AnalyzeButton = styled.button`
  padding: 12px 24px;
  background: #4CAF50;
  color: white;
  border: none;
  border-radius: 6px;
  font-size: 16px;
  cursor: pointer;
  transition: background 0.3s;

  &:hover {
    background: #45a049;
  }

  &:disabled {
    background: #666;
    cursor: not-allowed;
  }
`;

const ErrorMessage = styled.div`
  background: rgba(239, 68, 68, 0.1);
  border: 1px solid #ef4444;
  border-radius: 8px;
  padding: 15px;
  margin: 20px 0;
  color: #ef4444;
  text-align: center;
  white-space: pre-line;
`;

const LoadingMessage = styled.div`
  text-align: center;
  padding: 40px;
  color: #94a3b8;
  font-size: 1.1rem;
`;

function App() {
  const [playerName, setPlayerName] = useState('');
  const [analysisData, setAnalysisData] = useState<any>(null);
  const [loading, setLoading] = useState(false);
  const [error, setError] = useState('');
  const [integrationStatus, setIntegrationStatus] = useState<any>(null);

  const handleAnalyze = async () => {
    if (!playerName.trim()) {
      setError('Please enter a Riot ID');
      return;
    }

    // Check if it's a Riot ID format
    if (!playerName.includes('#')) {
      setError(`Please enter a valid Riot ID in the format: GameName#TAG

Examples:
• Reinegade#Rei  
• YourName#NA1
• Player#123

You can find your Riot ID in your League client profile.`);
      return;
    }

    setLoading(true);
    setError('');
    setAnalysisData(null);
    
    try {
<<<<<<< HEAD
      if (viewMode === 'enhanced') {
        // Use the new OP.GG enhanced analysis
        console.log(`🌟 Starting OP.GG enhanced analysis for: ${playerName}`);
        
        try {
          const enhancedResult = await apiService.analyzePlayerEnhanced(playerName, 'na1');
          setEnhancedAnalysis(enhancedResult);
          setAnalysis(null);
          console.log('✅ OP.GG enhanced analysis successful');
        } catch (enhancedError) {
          console.warn('⚠️ Enhanced analysis failed, creating demo data:', enhancedError);
          
          // Create enhanced demo data for demonstration
          setEnhancedAnalysis({
            summoner: {
              name: playerName,
              level: 30 + Math.floor(Math.random() * 200),
              profileIconId: Math.floor(Math.random() * 50) + 1,
              region: 'na1'
            },
            smurfDetection: {
              overallProbability: Math.floor(Math.random() * 60) + 20, // Random 20-80%
              evidenceLevel: ['low', 'moderate', 'high'][Math.floor(Math.random() * 3)],
              categoryBreakdown: {
                performanceMetrics: { score: Math.floor(Math.random() * 40) + 40, weight: 0.35 },
                historicalAnalysis: { score: Math.floor(Math.random() * 40) + 30, weight: 0.25 },
                championMastery: { score: Math.floor(Math.random() * 50) + 30, weight: 0.20 },
                gapAnalysis: { score: Math.floor(Math.random() * 60) + 20, weight: 0.15 },
                behavioralPatterns: { score: Math.floor(Math.random() * 40) + 20, weight: 0.05 }
              }
            },
            analysisMetadata: {
              dataQuality: {
                gamesAnalyzed: Math.floor(Math.random() * 50) + 10,
                timeSpanDays: Math.floor(Math.random() * 180) + 30,
                reliabilityScore: Math.floor(Math.random() * 30) + 60
              },
              dataSource: 'Demo Mode - Real OP.GG integration available',
              apiLimitations: ['Using demo data due to API limitations']
            },
            avgKDA: (Math.random() * 3 + 1).toFixed(1),
            avgCS: (Math.random() * 3 + 5).toFixed(1),
            visionScore: (Math.random() * 2).toFixed(1),
            damageShare: Math.floor(Math.random() * 15 + 15).toString()
          });
          setAnalysis(null);
          
          setError('Enhanced analysis requires OP.GG integration. Showing demo data. Real integration available when backend is properly configured!');
        }
      } else {
        // Classic analysis mode
        console.log(`📊 Starting basic analysis for: ${playerName}`);
        
        try {
          const basicResult = await apiService.analyzePlayer({
            playerName,
            region: 'na1',
            gameCount: 20,
            includeRanked: true,
            includeNormal: false
          });
          setAnalysis(basicResult);
          setEnhancedAnalysis(null);
          console.log('✅ Basic analysis successful');
        } catch (basicError) {
          console.warn('⚠️ Basic analysis failed, creating demo data:', basicError);
          
          // Create basic demo data matching SmurfAnalysis interface
          const mockProbability = Math.random() * 0.6 + 0.2; // 0.2 to 0.8
          const mockAnalysis: SmurfAnalysis = {
            playerName,
            puuid: 'mock-puuid-' + Date.now(),
            smurfProbability: mockProbability,
            confidenceLevel: 75 + Math.random() * 25,
            reasons: [
              {
                type: 'CHAMPION_PERFORMANCE',
                severity: 'HIGH',
                description: 'Exceptional performance on recently played champions',
                confidence: 85,
                evidence: ['90% win rate on Yasuo with only 8 games', 'KDA of 4.2 significantly above average']
              }
            ],
            championStats: [
              {
                championId: 157,
                championName: 'Yasuo',
                winRate: 85 + Math.random() * 15,
                kda: 2.5 + Math.random() * 2,
                csPerMinute: 7 + Math.random() * 2,
                gamesPlayed: 8,
                averageDamage: 28500,
                visionScore: 15,
                masteryLevel: 4,
                masteryPoints: 12500,
                recentPerformance: []
              }
            ],
            playtimeGaps: [7, 14, 21],
            accountAge: 45,
            totalGamesAnalyzed: 50,
            analysisDate: new Date().toISOString(),
            detectionCriteria: {
              championPerformanceThreshold: {
                winRateThreshold: 70,
                kdaThreshold: 3.0,
                csPerMinuteThreshold: 8.0,
                minimumGames: 5
              },
              playtimeGapThreshold: {
                suspiciousGapDays: 7,
                maximumGapCount: 3
              },
              summonerSpellAnalysis: {
                trackKeyBindings: true,
                patternChangeThreshold: 3
              },
              playerAssociation: {
                highEloThreshold: 'DIAMOND',
                associationCount: 5
              }
            }
          };
          
          setAnalysis(mockAnalysis);
          setEnhancedAnalysis(null);
          
          setError('Basic analysis requires Personal API Key access. Showing demo data. See Demo tab for working examples!');
=======
      console.log(`🔍 Searching for player: ${playerName}`);
      
      // Try comprehensive analysis first (best endpoint)
      const result = await apiService.analyzeComprehensive(playerName, 'na1');
      
      if (result.success && result.data) {
        console.log(`✅ Player found: ${playerName}`);
        console.log('📊 Backend response data structure:', result.data);
        
        // Transform backend data to match DetailedAnalysis component expectations
        const transformedData = {
          championPerformance: result.data.analysisFactors?.championPerformance || {
            firstTimeChampions: [],
            overallPerformanceScore: 0
          },
          summonerSpellUsage: result.data.analysisFactors?.summonerSpellUsage || {
            spellPlacementChanges: [],
            patternChangeScore: 0
          },
          playtimeGaps: result.data.analysisFactors?.playtimeGaps || {
            gaps: [],
            totalGapScore: 0
          }
        };
        
        console.log('🔄 Transformed data for component:', transformedData);
        setAnalysisData(transformedData);
      } else {
        throw new Error(result.error?.message || 'Analysis failed');
      }
      
    } catch (error: any) {
      console.error('❌ Analysis failed:', error);
      
      // Handle specific error types based on error object properties
      if (error.type === 'PLAYER_NOT_FOUND') {
        setError(`Player "${playerName}" not found.

${error.suggestions ? error.suggestions.join('\n• ') : 'Please check the spelling and format.'}`);
      } else if (error.type === 'API_ACCESS_FORBIDDEN') { 
        setError(`Cannot access data for "${playerName}".

${error.suggestions ? error.suggestions.join('\n• ') : 'This may be due to API restrictions.'}`);
      } else if (error.type === 'ANALYSIS_FAILED') {
        setError(`Unable to analyze "${playerName}".

${error.suggestions ? error.suggestions.join('\n• ') : 'Please try a different player.'}`);
      } else {
        // Fallback to checking message content for backward compatibility
        if (error.message && error.message.includes('404')) {
          setError(`Player "${playerName}" not found.

Please check:
• Spelling and capitalization  
• Include the # and tag (e.g., GameName#TAG)
• Verify the player exists in NA region`);
        } else if (error.message && error.message.includes('403')) {
          setError(`Cannot access data for "${playerName}".

This may be due to:
• API access restrictions
• Player privacy settings  
• Try a different player`);
        } else {
          setError(`Failed to analyze "${playerName}".

${error.message || 'Please try again or verify the Riot ID format.'}`);
>>>>>>> fc4f6991
        }
      }
    } finally {
      setLoading(false);
    }
  };

<<<<<<< HEAD
  // Check integration status on component mount
  React.useEffect(() => {
    const checkIntegrationStatus = async () => {
      try {
        const status = await apiService.getOpggIntegrationStatus();
        setIntegrationStatus(status);
        console.log('OP.GG Integration Status:', status);
      } catch (error) {
        console.warn('Could not get integration status:', error);
        setIntegrationStatus({ opggEnabled: false, limitations: ['Integration status unavailable'] });
      }
    };

    checkIntegrationStatus();
  }, []);

  const getProbabilityLabel = (probability: number) => {
    if (probability >= 0.8) return 'Very High Smurf Probability';
    if (probability >= 0.6) return 'High Smurf Probability';
    if (probability >= 0.4) return 'Moderate Smurf Probability';
    if (probability >= 0.2) return 'Low Smurf Probability';
    return 'Very Low Smurf Probability';
  };

  return (
    <div className="App">
      <AppContainer>
        <Header>
          <h1>🕵️ LoL SmurfGuard</h1>
          <p>Advanced League of Legends Smurf Detection System</p>
          <p style={{ color: '#888', fontSize: '14px' }}>
            Professional-grade analysis with OP.GG integration {integrationStatus?.opggEnabled ? '✅' : '⚠️'}
          </p>
        </Header>

        {/* View Mode Toggle */}
        <ViewModeToggle>
          <ViewButton 
            $active={viewMode === 'enhanced'} 
            onClick={() => setViewMode('enhanced')}
          >
            🚀 Enhanced Dashboard {integrationStatus?.opggEnabled ? '(OP.GG)' : '(Demo)'}
          </ViewButton>
          <ViewButton 
            $active={viewMode === 'classic'} 
            onClick={() => setViewMode('classic')}
          >
            📊 Classic Analysis
          </ViewButton>
        </ViewModeToggle>

        {/* Tab Navigation */}
        <TabContainer>
          <Tab $active={activeTab === 'demo'} onClick={() => setActiveTab('demo')}>
            🏆 Demo
          </Tab>
          <Tab $active={activeTab === 'advanced'} onClick={() => setActiveTab('advanced')}>
            🔍 Advanced Detection
          </Tab>
          <Tab $active={activeTab === 'analysis'} onClick={() => setActiveTab('analysis')}>
            🔍 Analysis
          </Tab>
          <Tab $active={activeTab === 'debug'} onClick={() => setActiveTab('debug')}>
            🐞 Debug
          </Tab>
        </TabContainer>

        {activeTab === 'demo' && <ChallengerDemo />}

        {activeTab === 'advanced' && <AdvancedSmurfAnalysis />}

        {activeTab === 'analysis' && (
          <>
            <SearchSection>
              <SearchContainer>
                <PlayerInput
                  type="text"
                  placeholder="Enter summoner name (e.g., Doublelift)"
                  value={playerName}
                  onChange={(e) => setPlayerName(e.target.value)}
                  onKeyPress={(e) => e.key === 'Enter' && handleAnalyze()}
                />
                <AnalyzeButton onClick={handleAnalyze} disabled={loading}>
                  {loading ? '🔍 Analyzing...' : '🚀 Analyze'}
                </AnalyzeButton>
              </SearchContainer>
            </SearchSection>

            {/* Integration Status Display */}
            {integrationStatus && (
              <div style={{
                background: integrationStatus.opggEnabled ? '#2d5a27' : '#5a4027',
                color: 'white',
                padding: '10px',
                borderRadius: '6px',
                marginBottom: '20px',
                textAlign: 'center',
                fontSize: '14px',
                display: 'flex',
                justifyContent: 'space-between',
                alignItems: 'center'
              }}>
                <span>
                  {integrationStatus.opggEnabled ? 
                    '✅ OP.GG Integration Active - Real data analysis available' : 
                    '⚠️ OP.GG Integration Disabled - Using demo/fallback data'
                  }
                </span>
                <button
                  onClick={async () => {
                    try {
                      const status = await apiService.getOpggIntegrationStatus();
                      setIntegrationStatus(status);
                    } catch (error) {
                      console.warn('Failed to refresh status:', error);
                    }
                  }}
                  style={{
                    background: 'rgba(255,255,255,0.2)',
                    border: 'none',
                    color: 'white',
                    padding: '4px 8px',
                    borderRadius: '4px',
                    cursor: 'pointer',
                    fontSize: '12px'
                  }}
                >
                  🔄 Refresh
                </button>
              </div>
            )}

            {error && (
              <div style={{
                background: '#ff4757',
                color: 'white',
                padding: '15px',
                borderRadius: '8px',
                marginBottom: '20px',
                textAlign: 'center'
              }}>
                {error}
              </div>
            )}

            {loading && (
              <div style={{
                background: '#2a2a2a',
                padding: '40px',
                borderRadius: '8px',
                textAlign: 'center',
                marginBottom: '20px'
              }}>
                <div style={{ fontSize: '24px', marginBottom: '10px' }}>🔍</div>
                <div>Analyzing player data...</div>
                <div style={{ fontSize: '14px', color: '#888', marginTop: '10px' }}>
                  {viewMode === 'enhanced' ? 'Using OP.GG enhanced analysis' : 'Using basic analysis'}
                </div>
              </div>
            )}

            {/* Enhanced Analysis Results */}
            {enhancedAnalysis && viewMode === 'enhanced' && (
              <EnhancedPlayerDashboard 
                playerData={enhancedAnalysis}
                isLoading={loading}
              />
            )}

            {/* Classic Analysis Results */}
            {analysis && viewMode === 'classic' && (
              <>
                <ProbabilityDisplay probability={analysis.smurfProbability}>
                  <ProbabilityLabel>Smurf Detection Result</ProbabilityLabel>
                  <ProbabilityValue>{(analysis.smurfProbability * 100).toFixed(1)}%</ProbabilityValue>
                  <ProbabilityLabel>{getProbabilityLabel(analysis.smurfProbability)}</ProbabilityLabel>
                </ProbabilityDisplay>

                {/* Show detailed analysis only if the data structure matches expectations */}
                {analysis.championStats && Array.isArray(analysis.championStats) && analysis.championStats.length > 0 && (
                  <div style={{
                    background: '#2a2a2a',
                    padding: '20px',
                    borderRadius: '8px',
                    marginBottom: '20px'
                  }}>
                    <h3 style={{ color: '#e2e8f0', marginBottom: '16px' }}>🏆 Champion Performance</h3>
                    <div style={{ 
                      display: 'grid', 
                      gridTemplateColumns: 'repeat(auto-fit, minmax(200px, 1fr))', 
                      gap: '12px' 
                    }}>
                      {analysis.championStats.slice(0, 4).map((champ, index) => (
                        <div key={index} style={{
                          background: 'rgba(45, 55, 72, 0.6)',
                          padding: '12px',
                          borderRadius: '6px',
                          border: '1px solid rgba(74, 85, 104, 0.3)'
                        }}>
                          <div style={{ fontWeight: 'bold', color: '#e2e8f0', marginBottom: '8px' }}>
                            {champ.championName}
                          </div>
                          <div style={{ fontSize: '12px', color: '#a0aec0' }}>
                            <div>Win Rate: {Math.round(champ.winRate)}%</div>
                            <div>KDA: {champ.kda.toFixed(1)}</div>
                            <div>CS/min: {champ.csPerMinute.toFixed(1)}</div>
                            <div>Games: {champ.gamesPlayed}</div>
                          </div>
                        </div>
                      ))}
                    </div>
                  </div>
                )}

                {/* Show detection reasons */}
                {analysis.reasons && Array.isArray(analysis.reasons) && analysis.reasons.length > 0 && (
                  <div style={{
                    background: '#2a2a2a',
                    padding: '20px',
                    borderRadius: '8px',
                    marginBottom: '20px'
                  }}>
                    <h3 style={{ color: '#e2e8f0', marginBottom: '16px' }}>🚨 Detection Indicators</h3>
                    <div style={{ display: 'flex', flexDirection: 'column', gap: '8px' }}>
                      {analysis.reasons.map((reason, index) => (
                        <div key={index} style={{
                          background: reason.severity === 'HIGH' ? 'rgba(252, 129, 129, 0.1)' : 'rgba(236, 201, 75, 0.1)',
                          padding: '12px',
                          borderRadius: '6px',
                          border: `1px solid ${reason.severity === 'HIGH' ? 'rgba(252, 129, 129, 0.3)' : 'rgba(236, 201, 75, 0.3)'}`
                        }}>
                          <div style={{ fontWeight: 'bold', color: '#e2e8f0', marginBottom: '4px' }}>
                            {reason.type.replace('_', ' ')} ({reason.severity})
                          </div>
                          <div style={{ color: '#a0aec0', fontSize: '14px', marginBottom: '8px' }}>
                            {reason.description}
                          </div>
                          {reason.evidence && reason.evidence.length > 0 && (
                            <div style={{ fontSize: '12px', color: '#68d391' }}>
                              Evidence: {reason.evidence.join(', ')}
                            </div>
                          )}
                        </div>
                      ))}
                    </div>
                  </div>
                )}
              </>
            )}
          </>
        )}

        {activeTab === 'debug' && <DebugTest />}
      </AppContainer>
    </div>
=======
  const handleKeyPress = (event: React.KeyboardEvent) => {
    if (event.key === 'Enter') {
      handleAnalyze();
    }
  };

  return (
    <AppContainer>
      <Header>
        <Title>League of Legends Smurf Detection</Title>
        <Subtitle>Analyze players for suspicious behavior and account boosting</Subtitle>
        
        <SearchSection>
          <SearchContainer>
            <PlayerInput
              type="text"
              placeholder="Enter Riot ID (GameName#TAG) - e.g., Reinegade#Rei"
              value={playerName}
              onChange={(e) => setPlayerName(e.target.value)}
              onKeyPress={handleKeyPress}
              disabled={loading}
            />
            <AnalyzeButton onClick={handleAnalyze} disabled={loading}>
              {loading ? 'Analyzing...' : 'Analyze'}
            </AnalyzeButton>
          </SearchContainer>
        </SearchSection>
      </Header>

      {error && <ErrorMessage>{error}</ErrorMessage>}
      
      {loading && (
        <LoadingMessage>
          Analyzing player data for suspicious patterns...
        </LoadingMessage>
      )}

      {analysisData && (
        <DetailedAnalysis analysis={analysisData} />
      )}
    </AppContainer>
>>>>>>> fc4f6991
  );
}

export default App;<|MERGE_RESOLUTION|>--- conflicted
+++ resolved
@@ -1,19 +1,8 @@
 import React, { useState } from 'react';
-<<<<<<< HEAD
-import './App.css';
-import styled from 'styled-components';
-import { apiService } from './services/api';
-import { SmurfAnalysis, Region, AnalysisRequest } from './types';
-import ChallengerDemo from './components/ChallengerDemo';
-import { AdvancedSmurfAnalysis } from './components/AdvancedSmurfAnalysis';
-import DebugTest from './components/DebugTest';
-import { EnhancedPlayerDashboard } from './components/EnhancedPlayerDashboard';
-=======
 import { DetailedAnalysis } from './components/DetailedAnalysis';
 import { apiService } from './services/api';
 import styled from 'styled-components';
 import './App.css';
->>>>>>> fc4f6991
 
 const AppContainer = styled.div`
   max-width: 1200px;
@@ -119,7 +108,6 @@
   const [analysisData, setAnalysisData] = useState<any>(null);
   const [loading, setLoading] = useState(false);
   const [error, setError] = useState('');
-  const [integrationStatus, setIntegrationStatus] = useState<any>(null);
 
   const handleAnalyze = async () => {
     if (!playerName.trim()) {
@@ -145,136 +133,6 @@
     setAnalysisData(null);
     
     try {
-<<<<<<< HEAD
-      if (viewMode === 'enhanced') {
-        // Use the new OP.GG enhanced analysis
-        console.log(`🌟 Starting OP.GG enhanced analysis for: ${playerName}`);
-        
-        try {
-          const enhancedResult = await apiService.analyzePlayerEnhanced(playerName, 'na1');
-          setEnhancedAnalysis(enhancedResult);
-          setAnalysis(null);
-          console.log('✅ OP.GG enhanced analysis successful');
-        } catch (enhancedError) {
-          console.warn('⚠️ Enhanced analysis failed, creating demo data:', enhancedError);
-          
-          // Create enhanced demo data for demonstration
-          setEnhancedAnalysis({
-            summoner: {
-              name: playerName,
-              level: 30 + Math.floor(Math.random() * 200),
-              profileIconId: Math.floor(Math.random() * 50) + 1,
-              region: 'na1'
-            },
-            smurfDetection: {
-              overallProbability: Math.floor(Math.random() * 60) + 20, // Random 20-80%
-              evidenceLevel: ['low', 'moderate', 'high'][Math.floor(Math.random() * 3)],
-              categoryBreakdown: {
-                performanceMetrics: { score: Math.floor(Math.random() * 40) + 40, weight: 0.35 },
-                historicalAnalysis: { score: Math.floor(Math.random() * 40) + 30, weight: 0.25 },
-                championMastery: { score: Math.floor(Math.random() * 50) + 30, weight: 0.20 },
-                gapAnalysis: { score: Math.floor(Math.random() * 60) + 20, weight: 0.15 },
-                behavioralPatterns: { score: Math.floor(Math.random() * 40) + 20, weight: 0.05 }
-              }
-            },
-            analysisMetadata: {
-              dataQuality: {
-                gamesAnalyzed: Math.floor(Math.random() * 50) + 10,
-                timeSpanDays: Math.floor(Math.random() * 180) + 30,
-                reliabilityScore: Math.floor(Math.random() * 30) + 60
-              },
-              dataSource: 'Demo Mode - Real OP.GG integration available',
-              apiLimitations: ['Using demo data due to API limitations']
-            },
-            avgKDA: (Math.random() * 3 + 1).toFixed(1),
-            avgCS: (Math.random() * 3 + 5).toFixed(1),
-            visionScore: (Math.random() * 2).toFixed(1),
-            damageShare: Math.floor(Math.random() * 15 + 15).toString()
-          });
-          setAnalysis(null);
-          
-          setError('Enhanced analysis requires OP.GG integration. Showing demo data. Real integration available when backend is properly configured!');
-        }
-      } else {
-        // Classic analysis mode
-        console.log(`📊 Starting basic analysis for: ${playerName}`);
-        
-        try {
-          const basicResult = await apiService.analyzePlayer({
-            playerName,
-            region: 'na1',
-            gameCount: 20,
-            includeRanked: true,
-            includeNormal: false
-          });
-          setAnalysis(basicResult);
-          setEnhancedAnalysis(null);
-          console.log('✅ Basic analysis successful');
-        } catch (basicError) {
-          console.warn('⚠️ Basic analysis failed, creating demo data:', basicError);
-          
-          // Create basic demo data matching SmurfAnalysis interface
-          const mockProbability = Math.random() * 0.6 + 0.2; // 0.2 to 0.8
-          const mockAnalysis: SmurfAnalysis = {
-            playerName,
-            puuid: 'mock-puuid-' + Date.now(),
-            smurfProbability: mockProbability,
-            confidenceLevel: 75 + Math.random() * 25,
-            reasons: [
-              {
-                type: 'CHAMPION_PERFORMANCE',
-                severity: 'HIGH',
-                description: 'Exceptional performance on recently played champions',
-                confidence: 85,
-                evidence: ['90% win rate on Yasuo with only 8 games', 'KDA of 4.2 significantly above average']
-              }
-            ],
-            championStats: [
-              {
-                championId: 157,
-                championName: 'Yasuo',
-                winRate: 85 + Math.random() * 15,
-                kda: 2.5 + Math.random() * 2,
-                csPerMinute: 7 + Math.random() * 2,
-                gamesPlayed: 8,
-                averageDamage: 28500,
-                visionScore: 15,
-                masteryLevel: 4,
-                masteryPoints: 12500,
-                recentPerformance: []
-              }
-            ],
-            playtimeGaps: [7, 14, 21],
-            accountAge: 45,
-            totalGamesAnalyzed: 50,
-            analysisDate: new Date().toISOString(),
-            detectionCriteria: {
-              championPerformanceThreshold: {
-                winRateThreshold: 70,
-                kdaThreshold: 3.0,
-                csPerMinuteThreshold: 8.0,
-                minimumGames: 5
-              },
-              playtimeGapThreshold: {
-                suspiciousGapDays: 7,
-                maximumGapCount: 3
-              },
-              summonerSpellAnalysis: {
-                trackKeyBindings: true,
-                patternChangeThreshold: 3
-              },
-              playerAssociation: {
-                highEloThreshold: 'DIAMOND',
-                associationCount: 5
-              }
-            }
-          };
-          
-          setAnalysis(mockAnalysis);
-          setEnhancedAnalysis(null);
-          
-          setError('Basic analysis requires Personal API Key access. Showing demo data. See Demo tab for working examples!');
-=======
       console.log(`🔍 Searching for player: ${playerName}`);
       
       // Try comprehensive analysis first (best endpoint)
@@ -342,7 +200,6 @@
           setError(`Failed to analyze "${playerName}".
 
 ${error.message || 'Please try again or verify the Riot ID format.'}`);
->>>>>>> fc4f6991
         }
       }
     } finally {
@@ -350,263 +207,6 @@
     }
   };
 
-<<<<<<< HEAD
-  // Check integration status on component mount
-  React.useEffect(() => {
-    const checkIntegrationStatus = async () => {
-      try {
-        const status = await apiService.getOpggIntegrationStatus();
-        setIntegrationStatus(status);
-        console.log('OP.GG Integration Status:', status);
-      } catch (error) {
-        console.warn('Could not get integration status:', error);
-        setIntegrationStatus({ opggEnabled: false, limitations: ['Integration status unavailable'] });
-      }
-    };
-
-    checkIntegrationStatus();
-  }, []);
-
-  const getProbabilityLabel = (probability: number) => {
-    if (probability >= 0.8) return 'Very High Smurf Probability';
-    if (probability >= 0.6) return 'High Smurf Probability';
-    if (probability >= 0.4) return 'Moderate Smurf Probability';
-    if (probability >= 0.2) return 'Low Smurf Probability';
-    return 'Very Low Smurf Probability';
-  };
-
-  return (
-    <div className="App">
-      <AppContainer>
-        <Header>
-          <h1>🕵️ LoL SmurfGuard</h1>
-          <p>Advanced League of Legends Smurf Detection System</p>
-          <p style={{ color: '#888', fontSize: '14px' }}>
-            Professional-grade analysis with OP.GG integration {integrationStatus?.opggEnabled ? '✅' : '⚠️'}
-          </p>
-        </Header>
-
-        {/* View Mode Toggle */}
-        <ViewModeToggle>
-          <ViewButton 
-            $active={viewMode === 'enhanced'} 
-            onClick={() => setViewMode('enhanced')}
-          >
-            🚀 Enhanced Dashboard {integrationStatus?.opggEnabled ? '(OP.GG)' : '(Demo)'}
-          </ViewButton>
-          <ViewButton 
-            $active={viewMode === 'classic'} 
-            onClick={() => setViewMode('classic')}
-          >
-            📊 Classic Analysis
-          </ViewButton>
-        </ViewModeToggle>
-
-        {/* Tab Navigation */}
-        <TabContainer>
-          <Tab $active={activeTab === 'demo'} onClick={() => setActiveTab('demo')}>
-            🏆 Demo
-          </Tab>
-          <Tab $active={activeTab === 'advanced'} onClick={() => setActiveTab('advanced')}>
-            🔍 Advanced Detection
-          </Tab>
-          <Tab $active={activeTab === 'analysis'} onClick={() => setActiveTab('analysis')}>
-            🔍 Analysis
-          </Tab>
-          <Tab $active={activeTab === 'debug'} onClick={() => setActiveTab('debug')}>
-            🐞 Debug
-          </Tab>
-        </TabContainer>
-
-        {activeTab === 'demo' && <ChallengerDemo />}
-
-        {activeTab === 'advanced' && <AdvancedSmurfAnalysis />}
-
-        {activeTab === 'analysis' && (
-          <>
-            <SearchSection>
-              <SearchContainer>
-                <PlayerInput
-                  type="text"
-                  placeholder="Enter summoner name (e.g., Doublelift)"
-                  value={playerName}
-                  onChange={(e) => setPlayerName(e.target.value)}
-                  onKeyPress={(e) => e.key === 'Enter' && handleAnalyze()}
-                />
-                <AnalyzeButton onClick={handleAnalyze} disabled={loading}>
-                  {loading ? '🔍 Analyzing...' : '🚀 Analyze'}
-                </AnalyzeButton>
-              </SearchContainer>
-            </SearchSection>
-
-            {/* Integration Status Display */}
-            {integrationStatus && (
-              <div style={{
-                background: integrationStatus.opggEnabled ? '#2d5a27' : '#5a4027',
-                color: 'white',
-                padding: '10px',
-                borderRadius: '6px',
-                marginBottom: '20px',
-                textAlign: 'center',
-                fontSize: '14px',
-                display: 'flex',
-                justifyContent: 'space-between',
-                alignItems: 'center'
-              }}>
-                <span>
-                  {integrationStatus.opggEnabled ? 
-                    '✅ OP.GG Integration Active - Real data analysis available' : 
-                    '⚠️ OP.GG Integration Disabled - Using demo/fallback data'
-                  }
-                </span>
-                <button
-                  onClick={async () => {
-                    try {
-                      const status = await apiService.getOpggIntegrationStatus();
-                      setIntegrationStatus(status);
-                    } catch (error) {
-                      console.warn('Failed to refresh status:', error);
-                    }
-                  }}
-                  style={{
-                    background: 'rgba(255,255,255,0.2)',
-                    border: 'none',
-                    color: 'white',
-                    padding: '4px 8px',
-                    borderRadius: '4px',
-                    cursor: 'pointer',
-                    fontSize: '12px'
-                  }}
-                >
-                  🔄 Refresh
-                </button>
-              </div>
-            )}
-
-            {error && (
-              <div style={{
-                background: '#ff4757',
-                color: 'white',
-                padding: '15px',
-                borderRadius: '8px',
-                marginBottom: '20px',
-                textAlign: 'center'
-              }}>
-                {error}
-              </div>
-            )}
-
-            {loading && (
-              <div style={{
-                background: '#2a2a2a',
-                padding: '40px',
-                borderRadius: '8px',
-                textAlign: 'center',
-                marginBottom: '20px'
-              }}>
-                <div style={{ fontSize: '24px', marginBottom: '10px' }}>🔍</div>
-                <div>Analyzing player data...</div>
-                <div style={{ fontSize: '14px', color: '#888', marginTop: '10px' }}>
-                  {viewMode === 'enhanced' ? 'Using OP.GG enhanced analysis' : 'Using basic analysis'}
-                </div>
-              </div>
-            )}
-
-            {/* Enhanced Analysis Results */}
-            {enhancedAnalysis && viewMode === 'enhanced' && (
-              <EnhancedPlayerDashboard 
-                playerData={enhancedAnalysis}
-                isLoading={loading}
-              />
-            )}
-
-            {/* Classic Analysis Results */}
-            {analysis && viewMode === 'classic' && (
-              <>
-                <ProbabilityDisplay probability={analysis.smurfProbability}>
-                  <ProbabilityLabel>Smurf Detection Result</ProbabilityLabel>
-                  <ProbabilityValue>{(analysis.smurfProbability * 100).toFixed(1)}%</ProbabilityValue>
-                  <ProbabilityLabel>{getProbabilityLabel(analysis.smurfProbability)}</ProbabilityLabel>
-                </ProbabilityDisplay>
-
-                {/* Show detailed analysis only if the data structure matches expectations */}
-                {analysis.championStats && Array.isArray(analysis.championStats) && analysis.championStats.length > 0 && (
-                  <div style={{
-                    background: '#2a2a2a',
-                    padding: '20px',
-                    borderRadius: '8px',
-                    marginBottom: '20px'
-                  }}>
-                    <h3 style={{ color: '#e2e8f0', marginBottom: '16px' }}>🏆 Champion Performance</h3>
-                    <div style={{ 
-                      display: 'grid', 
-                      gridTemplateColumns: 'repeat(auto-fit, minmax(200px, 1fr))', 
-                      gap: '12px' 
-                    }}>
-                      {analysis.championStats.slice(0, 4).map((champ, index) => (
-                        <div key={index} style={{
-                          background: 'rgba(45, 55, 72, 0.6)',
-                          padding: '12px',
-                          borderRadius: '6px',
-                          border: '1px solid rgba(74, 85, 104, 0.3)'
-                        }}>
-                          <div style={{ fontWeight: 'bold', color: '#e2e8f0', marginBottom: '8px' }}>
-                            {champ.championName}
-                          </div>
-                          <div style={{ fontSize: '12px', color: '#a0aec0' }}>
-                            <div>Win Rate: {Math.round(champ.winRate)}%</div>
-                            <div>KDA: {champ.kda.toFixed(1)}</div>
-                            <div>CS/min: {champ.csPerMinute.toFixed(1)}</div>
-                            <div>Games: {champ.gamesPlayed}</div>
-                          </div>
-                        </div>
-                      ))}
-                    </div>
-                  </div>
-                )}
-
-                {/* Show detection reasons */}
-                {analysis.reasons && Array.isArray(analysis.reasons) && analysis.reasons.length > 0 && (
-                  <div style={{
-                    background: '#2a2a2a',
-                    padding: '20px',
-                    borderRadius: '8px',
-                    marginBottom: '20px'
-                  }}>
-                    <h3 style={{ color: '#e2e8f0', marginBottom: '16px' }}>🚨 Detection Indicators</h3>
-                    <div style={{ display: 'flex', flexDirection: 'column', gap: '8px' }}>
-                      {analysis.reasons.map((reason, index) => (
-                        <div key={index} style={{
-                          background: reason.severity === 'HIGH' ? 'rgba(252, 129, 129, 0.1)' : 'rgba(236, 201, 75, 0.1)',
-                          padding: '12px',
-                          borderRadius: '6px',
-                          border: `1px solid ${reason.severity === 'HIGH' ? 'rgba(252, 129, 129, 0.3)' : 'rgba(236, 201, 75, 0.3)'}`
-                        }}>
-                          <div style={{ fontWeight: 'bold', color: '#e2e8f0', marginBottom: '4px' }}>
-                            {reason.type.replace('_', ' ')} ({reason.severity})
-                          </div>
-                          <div style={{ color: '#a0aec0', fontSize: '14px', marginBottom: '8px' }}>
-                            {reason.description}
-                          </div>
-                          {reason.evidence && reason.evidence.length > 0 && (
-                            <div style={{ fontSize: '12px', color: '#68d391' }}>
-                              Evidence: {reason.evidence.join(', ')}
-                            </div>
-                          )}
-                        </div>
-                      ))}
-                    </div>
-                  </div>
-                )}
-              </>
-            )}
-          </>
-        )}
-
-        {activeTab === 'debug' && <DebugTest />}
-      </AppContainer>
-    </div>
-=======
   const handleKeyPress = (event: React.KeyboardEvent) => {
     if (event.key === 'Enter') {
       handleAnalyze();
@@ -648,7 +248,6 @@
         <DetailedAnalysis analysis={analysisData} />
       )}
     </AppContainer>
->>>>>>> fc4f6991
   );
 }
 
