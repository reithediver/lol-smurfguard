--- conflicted
+++ resolved
@@ -386,124 +386,6 @@
   }
 
 
-<<<<<<< HEAD
-    return mockAnalysis;
-  }
-
-  /**
-   * OP.GG Enhanced Player Analysis - Real Data Integration
-   */
-  async analyzePlayerWithOpgg(playerName: string, region: Region = 'na1'): Promise<any> {
-    try {
-      const response = await this.api.get<ApiResponse<any>>(
-        `/analyze/opgg-enhanced/${encodeURIComponent(playerName)}?region=${region}`
-      );
-      
-      if (!response.data.success || !response.data.data) {
-        throw new Error(response.data.error?.message || 'OP.GG enhanced analysis failed');
-      }
-
-      return response.data.data;
-    } catch (error) {
-      throw error;
-    }
-  }
-
-  /**
-   * Get OP.GG Integration Status
-   */
-  async getOpggIntegrationStatus(): Promise<any> {
-    try {
-      const response = await this.api.get<any>('/integration/status');
-      
-      if (!response.data.success) {
-        throw new Error(response.data.error?.message || 'Failed to get integration status');
-      }
-
-      // Handle different response structures
-      return response.data.integration || response.data.data || response.data;
-    } catch (error) {
-      throw error;
-    }
-  }
-
-  /**
-   * Get Analysis Capabilities
-   */
-  async getAnalysisCapabilities(): Promise<any> {
-    try {
-      const response = await this.api.get<any>('/analysis/capabilities');
-      
-      if (!response.data.success) {
-        throw new Error(response.data.error?.message || 'Failed to get analysis capabilities');
-      }
-
-      return response.data.capabilities || response.data.data || response.data;
-    } catch (error) {
-      throw error;
-    }
-  }
-
-  /**
-   * Refresh Player Data (OP.GG)
-   */
-  async refreshPlayerData(playerName: string, region: Region = 'na1'): Promise<boolean> {
-    try {
-      const response = await this.api.post<ApiResponse<any>>(
-        `/refresh/${encodeURIComponent(playerName)}`,
-        { region }
-      );
-      
-      return response.data.success;
-    } catch (error) {
-      console.warn('Failed to refresh player data:', error);
-      return false;
-    }
-  }
-
-  /**
-   * Clear Cache
-   */
-  async clearCache(): Promise<boolean> {
-    try {
-      const response = await this.api.delete<ApiResponse<any>>('/cache/clear');
-      return response.data.success;
-    } catch (error) {
-      console.warn('Failed to clear cache:', error);
-      return false;
-    }
-  }
-
-  /**
-   * Enhanced Analysis with Fallback
-   * Tries OP.GG first, falls back to basic analysis
-   */
-  async analyzePlayerEnhanced(playerName: string, region: Region = 'na1'): Promise<any> {
-    try {
-      // First try OP.GG enhanced analysis
-      return await this.analyzePlayerWithOpgg(playerName, region);
-    } catch (opggError) {
-      console.warn('OP.GG analysis failed, falling back to basic analysis:', opggError);
-      
-      try {
-        // Fallback to basic analysis
-        return await this.analyzePlayer({
-          playerName,
-          region,
-          gameCount: 20,
-          includeRanked: true,
-          includeNormal: false
-        });
-      } catch (basicError) {
-        console.warn('Basic analysis also failed, using mock data:', basicError);
-        
-        // Final fallback to mock data
-        return await this.mockAnalyzePlayer(playerName);
-      }
-    }
-  }
-=======
->>>>>>> fc4f6991
 }
 
 // Export singleton instance
