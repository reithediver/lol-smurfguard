--- conflicted
+++ resolved
@@ -1,25 +1,15 @@
 "use strict";
 Object.defineProperty(exports, "__esModule", { value: true });
 exports.DataFetchingService = void 0;
-<<<<<<< HEAD
-const OpggDataAdapter_1 = require("./OpggDataAdapter");
-=======
 const RiotApi_1 = require("../api/RiotApi");
 const OpggMcpClient_1 = require("./OpggMcpClient");
->>>>>>> fc4f6991
 const loggerService_1 = require("../utils/loggerService");
 const errorHandler_1 = require("../utils/errorHandler");
 class DataFetchingService {
     constructor() {
         this.cache = new Map();
-        this.enhancedCache = new Map();
         this.CACHE_DURATION = 5 * 60 * 1000; // 5 minutes in milliseconds
         this.MAX_CACHE_SIZE = 100; // Maximum number of cached entries
-<<<<<<< HEAD
-        this.USE_OPGG = process.env.USE_OPGG_DATA === 'true'; // Toggle for OP.GG integration
-        this.opggAdapter = new OpggDataAdapter_1.OpggDataAdapter();
-        loggerService_1.logger.info(`DataFetchingService initialized with OP.GG integration: ${this.USE_OPGG}`);
-=======
         this.riotApi = new RiotApi_1.RiotApi(process.env.RIOT_API_KEY || 'demo-key');
         this.opggMcpClient = new OpggMcpClient_1.OpggMcpClient();
         // Configuration based on environment variables  
@@ -29,49 +19,7 @@
             fallbackToMock: false // Disable mock data to get real error messages
         };
         loggerService_1.logger.info('DataFetchingService initialized with config:', this.config);
->>>>>>> fc4f6991
-    }
-    /**
-     * Enhanced method to fetch comprehensive player analysis using OP.GG data
-     * Falls back to Riot API if OP.GG is unavailable
-     */
-    async fetchEnhancedPlayerAnalysis(summonerName, region = 'na1') {
-        try {
-            // Check enhanced cache first
-            const cacheKey = `enhanced_${summonerName}_${region}`;
-            const cachedData = this.getFromEnhancedCache(cacheKey);
-            if (cachedData) {
-                loggerService_1.logger.info(`Enhanced cache hit for player: ${summonerName}`);
-                return cachedData;
-            }
-            let enhancedAnalysis;
-            if (this.USE_OPGG) {
-                try {
-                    loggerService_1.logger.info(`Fetching enhanced data via OP.GG for player: ${summonerName}`);
-                    enhancedAnalysis = await this.opggAdapter.getEnhancedPlayerAnalysis(summonerName, region);
-                    loggerService_1.logger.info(`Successfully fetched OP.GG data for ${summonerName}`);
-                }
-                catch (opggError) {
-                    loggerService_1.logger.warn(`OP.GG fetch failed for ${summonerName}, falling back to Riot API:`, opggError);
-                    enhancedAnalysis = await this.fallbackToRiotApi(summonerName, region);
-                }
-            }
-            else {
-                loggerService_1.logger.info(`Using Riot API fallback for player: ${summonerName}`);
-                enhancedAnalysis = await this.fallbackToRiotApi(summonerName, region);
-            }
-            // Store in enhanced cache
-            this.addToEnhancedCache(cacheKey, enhancedAnalysis);
-            return enhancedAnalysis;
-        }
-        catch (error) {
-            loggerService_1.logger.error('Error fetching enhanced player analysis:', error);
-            throw (0, errorHandler_1.createError)(500, `Failed to fetch enhanced analysis for ${summonerName}`);
-        }
-    }
-    /**
-     * Original method maintained for backward compatibility
-     */
+    }
     async fetchPlayerAnalysis(summonerName) {
         try {
             // Check cache first
@@ -121,184 +69,6 @@
             throw (0, errorHandler_1.createError)(500, 'Failed to fetch player analysis');
         }
     }
-    /**
-     * Fallback method to create EnhancedPlayerAnalysis from Riot API data
-     * Used when OP.GG is unavailable or disabled
-     */
-    async fallbackToRiotApi(summonerName, region) {
-        try {
-            // Get basic player analysis first
-            const basicAnalysis = await this.fetchPlayerAnalysis(summonerName);
-            // Create a minimal enhanced analysis structure using available Riot API data
-            const enhancedAnalysis = {
-                summoner: {
-                    name: basicAnalysis.name,
-                    level: basicAnalysis.level,
-                    profileIconId: 0, // Not available in basic analysis
-                    region: region
-                },
-                currentRank: {
-                    currentRank: {
-                        tier: 'UNRANKED',
-                        division: '',
-                        lp: 0
-                    },
-                    rankHistory: [],
-                    climbAnalysis: {
-                        winStreak: 0,
-                        currentWinRate: 0,
-                        climbSpeed: 0,
-                        skipDivisions: false,
-                        newAccountRapidClimb: false,
-                        mmrDiscrepancy: false
-                    }
-                },
-                historicalTimeline: {
-                    seasonData: [],
-                    activityAnalysis: {
-                        totalDaysActive: 0,
-                        averageGamesPerDay: 0,
-                        playTimeDistribution: {
-                            hourOfDay: {},
-                            dayOfWeek: {},
-                            monthOfYear: {}
-                        },
-                        inactivityGaps: []
-                    }
-                },
-                recentGames: [],
-                championMastery: [],
-                behavioralPatterns: {
-                    communicationPatterns: {
-                        chatFrequency: 0,
-                        gameKnowledgeTerminology: false,
-                        strategicCallouts: false,
-                        flamePatterns: false,
-                        coachingBehavior: false
-                    },
-                    gameplayPatterns: {
-                        riskTaking: 0,
-                        adaptability: 0,
-                        teamFightPositioning: 0,
-                        objectivePrioritization: 0,
-                        mapAwareness: 0
-                    },
-                    duoAnalysis: {
-                        duoPartners: [],
-                        soloVsDuoPerformance: {
-                            soloWinRate: 0,
-                            duoWinRate: 0,
-                            performanceDifference: 0
-                        }
-                    }
-                },
-                smurfDetection: {
-                    overallProbability: basicAnalysis.smurfProbability,
-                    confidenceLevel: 50, // Medium confidence for Riot API data
-                    categoryBreakdown: {
-                        performanceMetrics: {
-                            score: 0,
-                            weight: 0.35,
-                            indicators: {
-                                unusuallyHighKDA: false,
-                                perfectCSEfficiency: false,
-                                expertDamageDealing: false,
-                                advancedVisionControl: false,
-                                objectiveControl: false
-                            }
-                        },
-                        historicalAnalysis: {
-                            score: 0,
-                            weight: 0.25,
-                            indicators: {
-                                newAccountHighPerformance: false,
-                                rapidRankProgression: false,
-                                mmrDiscrepancy: false,
-                                skipDivisions: false
-                            }
-                        },
-                        championMastery: {
-                            score: 0,
-                            weight: 0.20,
-                            indicators: {
-                                immediateChampionExpertise: false,
-                                perfectBuildPaths: false,
-                                advancedMechanics: false,
-                                unusualChampionPool: false
-                            }
-                        },
-                        gapAnalysis: {
-                            score: basicAnalysis.analysisFactors.playtimeGaps.totalGapScore,
-                            weight: 0.15,
-                            indicators: {
-                                suspiciousGaps: basicAnalysis.analysisFactors.playtimeGaps.suspiciousGaps.length > 0,
-                                performanceJumpsAfterGaps: false,
-                                roleShiftsAfterGaps: false,
-                                championPoolChanges: false
-                            }
-                        },
-                        behavioralPatterns: {
-                            score: 0,
-                            weight: 0.05,
-                            indicators: {
-                                advancedGameKnowledge: false,
-                                strategicCommunication: false,
-                                unusualDuoPartners: false,
-                                coachingBehavior: false
-                            }
-                        }
-                    },
-                    evidenceLevel: 'weak',
-                    keyFindings: ['Limited to Riot API data - using fallback analysis'],
-                    redFlags: [],
-                    comparisonToLegitPlayers: {
-                        percentileRanking: {},
-                        statisticalOutliers: []
-                    }
-                },
-                analysisMetadata: {
-                    dataQuality: {
-                        gamesAnalyzed: 0,
-                        timeSpanDays: 0,
-                        missingDataPoints: ['OP.GG data unavailable', 'Using Riot API fallback'],
-                        reliabilityScore: 60 // Lower reliability for fallback data
-                    },
-                    analysisTimestamp: new Date(),
-                    apiLimitations: ['Development API Key limitations', 'OP.GG data unavailable'],
-                    recommendedActions: ['Enable OP.GG integration for enhanced analysis', 'Obtain Personal API Key for complete data']
-                }
-            };
-            loggerService_1.logger.info(`Created fallback enhanced analysis for ${summonerName}`);
-            return enhancedAnalysis;
-        }
-        catch (error) {
-            loggerService_1.logger.error(`Error creating fallback analysis for ${summonerName}:`, error);
-            throw (0, errorHandler_1.createError)(500, 'Failed to create fallback analysis');
-        }
-    }
-    /**
-     * Refresh summoner data (OP.GG specific feature)
-     */
-    async refreshSummonerData(summonerName, region = 'na1') {
-        if (this.USE_OPGG) {
-            try {
-                await this.opggAdapter.refreshSummonerData(summonerName, region);
-                // Clear local caches for this summoner
-                const keysToDelete = Array.from(this.enhancedCache.keys()).filter(key => key.includes(summonerName) && key.includes(region));
-                keysToDelete.forEach(key => this.enhancedCache.delete(key));
-                loggerService_1.logger.info(`Refreshed data and cleared cache for ${summonerName}`);
-            }
-            catch (error) {
-                loggerService_1.logger.error(`Error refreshing summoner data: ${error}`);
-                throw (0, errorHandler_1.createError)(500, 'Failed to refresh summoner data');
-            }
-        }
-        else {
-            loggerService_1.logger.warn('OP.GG refresh requested but OP.GG integration is disabled');
-            throw (0, errorHandler_1.createError)(400, 'OP.GG integration is not enabled');
-        }
-    }
-    // Original cache methods
     getFromCache(summonerName) {
         const entry = this.cache.get(summonerName);
         if (!entry)
@@ -322,53 +92,13 @@
             timestamp: Date.now()
         });
     }
-    // Enhanced cache methods
-    getFromEnhancedCache(key) {
-        const entry = this.enhancedCache.get(key);
-        if (!entry)
-            return null;
-        const now = Date.now();
-        if (now - entry.timestamp > this.CACHE_DURATION) {
-            this.enhancedCache.delete(key);
-            return null;
-        }
-        return entry.data;
-    }
-    addToEnhancedCache(key, data) {
-        if (this.enhancedCache.size >= this.MAX_CACHE_SIZE) {
-            const oldestKey = Array.from(this.enhancedCache.entries())
-                .sort(([, a], [, b]) => a.timestamp - b.timestamp)[0][0];
-            this.enhancedCache.delete(oldestKey);
-        }
-        this.enhancedCache.set(key, {
-            data,
-            timestamp: Date.now()
-        });
-    }
     clearCache() {
         this.cache.clear();
-        this.enhancedCache.clear();
-        if (this.USE_OPGG) {
-            this.opggAdapter.clearCache();
-        }
-        loggerService_1.logger.info('All caches cleared');
     }
     getCacheSize() {
         return this.cache.size;
     }
     getCacheStats() {
-        const basicStats = this.getBasicCacheStats();
-        const enhancedStats = this.getEnhancedCacheStats();
-        const stats = {
-            basic: basicStats,
-            enhanced: enhancedStats
-        };
-        if (this.USE_OPGG) {
-            stats.opgg = this.opggAdapter.getCacheStats();
-        }
-        return stats;
-    }
-    getBasicCacheStats() {
         if (this.cache.size === 0) {
             return { size: 0, oldestEntry: 0, newestEntry: 0 };
         }
@@ -379,32 +109,6 @@
             newestEntry: Math.max(...timestamps)
         };
     }
-<<<<<<< HEAD
-    getEnhancedCacheStats() {
-        if (this.enhancedCache.size === 0) {
-            return { size: 0, oldestEntry: 0, newestEntry: 0 };
-        }
-        const timestamps = Array.from(this.enhancedCache.values()).map(entry => entry.timestamp);
-        return {
-            size: this.enhancedCache.size,
-            oldestEntry: Math.min(...timestamps),
-            newestEntry: Math.max(...timestamps)
-        };
-    }
-    // Status and configuration methods
-    getIntegrationStatus() {
-        return {
-            opggEnabled: this.USE_OPGG,
-            serviceName: this.USE_OPGG ? 'OP.GG MCP + Riot API Fallback' : 'Riot API Only',
-            features: this.USE_OPGG
-                ? ['Enhanced Player Analysis', 'Real Summoner Data', 'Champion Analysis', 'Position Data', 'Data Refresh']
-                : ['Basic Player Analysis', 'Limited Match Data'],
-            limitations: this.USE_OPGG
-                ? ['Rate limiting via OP.GG', 'Cache dependent']
-                : ['Development API Key restrictions', 'Mock data for demos']
-        };
-    }
-=======
     /**
      * Get enhanced player analysis using the best available data source
      */
@@ -681,6 +385,5 @@
             loggerService_1.logger.error('Error during cleanup:', error);
         }
     }
->>>>>>> fc4f6991
 }
 exports.DataFetchingService = DataFetchingService;